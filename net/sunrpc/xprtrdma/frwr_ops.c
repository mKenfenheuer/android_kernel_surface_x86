--- conflicted
+++ resolved
@@ -252,13 +252,8 @@
 
 	/* WARNING: Only wr_id and status are reliable at this point */
 	r = (struct rpcrdma_mw *)(unsigned long)wc->wr_id;
-<<<<<<< HEAD
-	dprintk("RPC:       %s: frmr %p (stale), status %s (%d)\n",
+	pr_warn("RPC:       %s: frmr %p flushed, status %s (%d)\n",
 		__func__, r, ib_wc_status_msg(wc->status), wc->status);
-=======
-	pr_warn("RPC:       %s: frmr %p flushed, status %d\n",
-		__func__, r, wc->status);
->>>>>>> b4839ebe
 	r->r.frmr.fr_state = FRMR_IS_STALE;
 }
 
