--- conflicted
+++ resolved
@@ -2696,11 +2696,7 @@
 	chunk_used = btrfs_block_group_used(&cache->item);
 
 	if (bargs->usage == 0)
-<<<<<<< HEAD
 		user_thresh = 1;
-=======
-		user_thresh = 0;
->>>>>>> 0e4e0263
 	else if (bargs->usage > 100)
 		user_thresh = cache->key.offset;
 	else
@@ -3073,11 +3069,7 @@
 	int mixed = 0;
 	int ret;
 	u64 num_devices;
-<<<<<<< HEAD
 	unsigned seq;
-=======
-	int cancel = 0;
->>>>>>> 0e4e0263
 
 	if (btrfs_fs_closing(fs_info) ||
 	    atomic_read(&fs_info->balance_pause_req) ||
@@ -3162,8 +3154,9 @@
 
 	/* allow to reduce meta or sys integrity only if force set */
 	allowed = BTRFS_BLOCK_GROUP_DUP | BTRFS_BLOCK_GROUP_RAID1 |
-<<<<<<< HEAD
-			BTRFS_BLOCK_GROUP_RAID10;
+			BTRFS_BLOCK_GROUP_RAID10 |
+			BTRFS_BLOCK_GROUP_RAID5 |
+			BTRFS_BLOCK_GROUP_RAID6;
 	do {
 		seq = read_seqbegin(&fs_info->profiles_lock);
 
@@ -3182,26 +3175,6 @@
 				ret = -EINVAL;
 				goto out;
 			}
-=======
-			BTRFS_BLOCK_GROUP_RAID10 |
-			BTRFS_BLOCK_GROUP_RAID5 |
-			BTRFS_BLOCK_GROUP_RAID6;
-
-	if (((bctl->sys.flags & BTRFS_BALANCE_ARGS_CONVERT) &&
-	     (fs_info->avail_system_alloc_bits & allowed) &&
-	     !(bctl->sys.target & allowed)) ||
-	    ((bctl->meta.flags & BTRFS_BALANCE_ARGS_CONVERT) &&
-	     (fs_info->avail_metadata_alloc_bits & allowed) &&
-	     !(bctl->meta.target & allowed))) {
-		if (bctl->flags & BTRFS_BALANCE_FORCE) {
-			printk(KERN_INFO "btrfs: force reducing metadata "
-			       "integrity\n");
-		} else {
-			printk(KERN_ERR "btrfs: balance will reduce metadata "
-			       "integrity, use force if you want this\n");
-			ret = -EINVAL;
-			goto out;
->>>>>>> 0e4e0263
 		}
 	} while (read_seqretry(&fs_info->profiles_lock, seq));
 
@@ -3257,21 +3230,6 @@
 		update_ioctl_balance_args(fs_info, 0, bargs);
 	}
 
-	if ((ret && ret != -ECANCELED && ret != -ENOSPC) ||
-	    balance_need_close(fs_info))
-		cancel = 1;
-
-<<<<<<< HEAD
-=======
-	if (bctl->sys.flags & BTRFS_BALANCE_ARGS_CONVERT) {
-		fs_info->num_tolerated_disk_barrier_failures =
-			btrfs_calc_num_tolerated_disk_barrier_failures(fs_info);
-	}
-
-	if (cancel)
-		__cancel_balance(fs_info);
-
->>>>>>> 0e4e0263
 	wake_up(&fs_info->balance_wait_q);
 
 	return ret;
@@ -3634,7 +3592,6 @@
 }
 
 struct btrfs_raid_attr btrfs_raid_array[BTRFS_NR_RAID_TYPES] = {
-<<<<<<< HEAD
 	[BTRFS_RAID_RAID10] = {
 		.sub_stripes	= 2,
 		.dev_stripes	= 1,
@@ -3675,24 +3632,22 @@
 		.devs_increment	= 1,
 		.ncopies	= 1,
 	},
-};
- 
-=======
-	/*
-	 * sub_stripes info for map,
-	 * dev_stripes -- stripes per dev, 2 for DUP, 1 other wise
-	 * devs_max -- max devices per stripe, 0 for unlimited
-	 * devs_min -- min devices per stripe
-	 * devs_increment -- ndevs must be a multiple of this
-	 * ncopies -- how many copies of the data we have
-	 */
-	{ 2, 1, 0, 4, 2, 2 /* raid10 */ },
-	{ 1, 1, 2, 2, 2, 2 /* raid1 */ },
-	{ 1, 2, 1, 1, 1, 2 /* dup */ },
-	{ 1, 1, 0, 2, 1, 1 /* raid0 */ },
-	{ 1, 1, 1, 1, 1, 1 /* single */ },
-	{ 1, 1, 0, 2, 1, 2 /* raid5 */ },
-	{ 1, 1, 0, 3, 1, 3 /* raid6 */ },
+	[BTRFS_RAID_RAID5] = {
+		.sub_stripes	= 1,
+		.dev_stripes	= 1,
+		.devs_max	= 0,
+		.devs_min	= 2,
+		.devs_increment	= 1,
+		.ncopies	= 2,
+	},
+	[BTRFS_RAID_RAID6] = {
+		.sub_stripes	= 1,
+		.dev_stripes	= 1,
+		.devs_max	= 0,
+		.devs_min	= 3,
+		.devs_increment	= 1,
+		.ncopies	= 3,
+	},
 };
 
 static u32 find_raid56_stripe_len(u32 data_devices, u32 dev_stripe_target)
@@ -3717,7 +3672,6 @@
 	printk(KERN_INFO "btrfs: setting RAID5/6 feature flag\n");
 }
 
->>>>>>> 0e4e0263
 static int __btrfs_alloc_chunk(struct btrfs_trans_handle *trans,
 			       struct btrfs_root *extent_root,
 			       struct map_lookup **map_ret,
@@ -3975,12 +3929,9 @@
 		goto error_dev_extent;
 	}
 
-<<<<<<< HEAD
 	free_extent_map(em);
-=======
 	check_raid56_incompat_flag(extent_root->fs_info, type);
 
->>>>>>> 0e4e0263
 	kfree(devices_info);
 	return 0;
 
