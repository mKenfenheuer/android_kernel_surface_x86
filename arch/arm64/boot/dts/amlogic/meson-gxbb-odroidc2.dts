--- conflicted
+++ resolved
@@ -177,10 +177,7 @@
 			/* Realtek RTL8211F (0x001cc916) */
 			reg = <0>;
 			interrupt-parent = <&gpio_intc>;
-<<<<<<< HEAD
-=======
 			/* MAC_INTR on GPIOZ_15 */
->>>>>>> 661e50bc
 			interrupts = <29 IRQ_TYPE_LEVEL_LOW>;
 			eee-broken-1000t;
 		};
