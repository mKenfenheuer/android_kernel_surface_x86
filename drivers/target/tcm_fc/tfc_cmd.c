/*
 * Copyright (c) 2010 Cisco Systems, Inc.
 *
 * This program is free software; you can redistribute it and/or modify it
 * under the terms and conditions of the GNU General Public License,
 * version 2, as published by the Free Software Foundation.
 *
 * This program is distributed in the hope it will be useful, but WITHOUT
 * ANY WARRANTY; without even the implied warranty of MERCHANTABILITY or
 * FITNESS FOR A PARTICULAR PURPOSE.  See the GNU General Public License for
 * more details.
 *
 * You should have received a copy of the GNU General Public License along with
 * this program; if not, write to the Free Software Foundation, Inc.,
 * 51 Franklin St - Fifth Floor, Boston, MA 02110-1301 USA.
 */

/* XXX TBD some includes may be extraneous */

#include <linux/module.h>
#include <linux/moduleparam.h>
#include <generated/utsrelease.h>
#include <linux/utsname.h>
#include <linux/init.h>
#include <linux/slab.h>
#include <linux/kthread.h>
#include <linux/types.h>
#include <linux/string.h>
#include <linux/configfs.h>
#include <linux/ctype.h>
#include <linux/hash.h>
#include <asm/unaligned.h>
#include <scsi/scsi.h>
#include <scsi/scsi_host.h>
#include <scsi/scsi_device.h>
#include <scsi/scsi_cmnd.h>
#include <scsi/scsi_tcq.h>
#include <scsi/libfc.h>
#include <scsi/fc_encode.h>

#include <target/target_core_base.h>
#include <target/target_core_fabric.h>
#include <target/target_core_configfs.h>
#include <target/configfs_macros.h>

#include "tcm_fc.h"

/*
 * Dump cmd state for debugging.
 */
void ft_dump_cmd(struct ft_cmd *cmd, const char *caller)
{
	struct fc_exch *ep;
	struct fc_seq *sp;
	struct se_cmd *se_cmd;
	struct scatterlist *sg;
	int count;

	se_cmd = &cmd->se_cmd;
	pr_debug("%s: cmd %p sess %p seq %p se_cmd %p\n",
		caller, cmd, cmd->sess, cmd->seq, se_cmd);

	pr_debug("%s: cmd %p data_nents %u len %u se_cmd_flags <0x%x>\n",
		caller, cmd, se_cmd->t_data_nents,
	       se_cmd->data_length, se_cmd->se_cmd_flags);

	for_each_sg(se_cmd->t_data_sg, sg, se_cmd->t_data_nents, count)
		pr_debug("%s: cmd %p sg %p page %p "
			"len 0x%x off 0x%x\n",
			caller, cmd, sg,
			sg_page(sg), sg->length, sg->offset);

	sp = cmd->seq;
	if (sp) {
		ep = fc_seq_exch(sp);
		pr_debug("%s: cmd %p sid %x did %x "
			"ox_id %x rx_id %x seq_id %x e_stat %x\n",
			caller, cmd, ep->sid, ep->did, ep->oxid, ep->rxid,
			sp->id, ep->esb_stat);
	}
}

static void ft_free_cmd(struct ft_cmd *cmd)
{
	struct fc_frame *fp;
	struct fc_lport *lport;

	if (!cmd)
		return;
	fp = cmd->req_frame;
	lport = fr_dev(fp);
	if (fr_seq(fp))
		lport->tt.seq_release(fr_seq(fp));
	fc_frame_free(fp);
	ft_sess_put(cmd->sess);	/* undo get from lookup at recv */
	kfree(cmd);
}

void ft_release_cmd(struct se_cmd *se_cmd)
{
	struct ft_cmd *cmd = container_of(se_cmd, struct ft_cmd, se_cmd);

	ft_free_cmd(cmd);
}

int ft_check_stop_free(struct se_cmd *se_cmd)
{
	transport_generic_free_cmd(se_cmd, 0);
	return 1;
}

/*
 * Send response.
 */
int ft_queue_status(struct se_cmd *se_cmd)
{
	struct ft_cmd *cmd = container_of(se_cmd, struct ft_cmd, se_cmd);
	struct fc_frame *fp;
	struct fcp_resp_with_ext *fcp;
	struct fc_lport *lport;
	struct fc_exch *ep;
	size_t len;

	ft_dump_cmd(cmd, __func__);
	ep = fc_seq_exch(cmd->seq);
	lport = ep->lp;
	len = sizeof(*fcp) + se_cmd->scsi_sense_length;
	fp = fc_frame_alloc(lport, len);
	if (!fp) {
		/* XXX shouldn't just drop it - requeue and retry? */
		return 0;
	}
	fcp = fc_frame_payload_get(fp, len);
	memset(fcp, 0, len);
	fcp->resp.fr_status = se_cmd->scsi_status;

	len = se_cmd->scsi_sense_length;
	if (len) {
		fcp->resp.fr_flags |= FCP_SNS_LEN_VAL;
		fcp->ext.fr_sns_len = htonl(len);
		memcpy((fcp + 1), se_cmd->sense_buffer, len);
	}

	/*
	 * Test underflow and overflow with one mask.  Usually both are off.
	 * Bidirectional commands are not handled yet.
	 */
	if (se_cmd->se_cmd_flags & (SCF_OVERFLOW_BIT | SCF_UNDERFLOW_BIT)) {
		if (se_cmd->se_cmd_flags & SCF_OVERFLOW_BIT)
			fcp->resp.fr_flags |= FCP_RESID_OVER;
		else
			fcp->resp.fr_flags |= FCP_RESID_UNDER;
		fcp->ext.fr_resid = cpu_to_be32(se_cmd->residual_count);
	}

	/*
	 * Send response.
	 */
	cmd->seq = lport->tt.seq_start_next(cmd->seq);
	fc_fill_fc_hdr(fp, FC_RCTL_DD_CMD_STATUS, ep->did, ep->sid, FC_TYPE_FCP,
		       FC_FC_EX_CTX | FC_FC_LAST_SEQ | FC_FC_END_SEQ, 0);

	lport->tt.seq_send(lport, cmd->seq, fp);
	lport->tt.exch_done(cmd->seq);
	return 0;
}

int ft_write_pending_status(struct se_cmd *se_cmd)
{
	struct ft_cmd *cmd = container_of(se_cmd, struct ft_cmd, se_cmd);

	return cmd->write_data_len != se_cmd->data_length;
}

/*
 * Send TX_RDY (transfer ready).
 */
int ft_write_pending(struct se_cmd *se_cmd)
{
	struct ft_cmd *cmd = container_of(se_cmd, struct ft_cmd, se_cmd);
	struct fc_frame *fp;
	struct fcp_txrdy *txrdy;
	struct fc_lport *lport;
	struct fc_exch *ep;
	struct fc_frame_header *fh;
	u32 f_ctl;

	ft_dump_cmd(cmd, __func__);

	ep = fc_seq_exch(cmd->seq);
	lport = ep->lp;
	fp = fc_frame_alloc(lport, sizeof(*txrdy));
	if (!fp)
		return -ENOMEM; /* Signal QUEUE_FULL */

	txrdy = fc_frame_payload_get(fp, sizeof(*txrdy));
	memset(txrdy, 0, sizeof(*txrdy));
	txrdy->ft_burst_len = htonl(se_cmd->data_length);

	cmd->seq = lport->tt.seq_start_next(cmd->seq);
	fc_fill_fc_hdr(fp, FC_RCTL_DD_DATA_DESC, ep->did, ep->sid, FC_TYPE_FCP,
		       FC_FC_EX_CTX | FC_FC_END_SEQ | FC_FC_SEQ_INIT, 0);

	fh = fc_frame_header_get(fp);
	f_ctl = ntoh24(fh->fh_f_ctl);

	/* Only if it is 'Exchange Responder' */
	if (f_ctl & FC_FC_EX_CTX) {
		/* Target is 'exchange responder' and sending XFER_READY
		 * to 'exchange initiator (initiator)'
		 */
		if ((ep->xid <= lport->lro_xid) &&
		    (fh->fh_r_ctl == FC_RCTL_DD_DATA_DESC)) {
			if (se_cmd->se_cmd_flags & SCF_SCSI_DATA_SG_IO_CDB) {
				/*
				 * cmd may have been broken up into multiple
				 * tasks. Link their sgs together so we can
				 * operate on them all at once.
				 */
				transport_do_task_sg_chain(se_cmd);
				cmd->sg = se_cmd->t_tasks_sg_chained;
				cmd->sg_cnt =
					se_cmd->t_tasks_sg_chained_no;
			}
			if (cmd->sg && lport->tt.ddp_target(lport, ep->xid,
							    cmd->sg,
							    cmd->sg_cnt))
				cmd->was_ddp_setup = 1;
		}
	}
	lport->tt.seq_send(lport, cmd->seq, fp);
	return 0;
}

u32 ft_get_task_tag(struct se_cmd *se_cmd)
{
	struct ft_cmd *cmd = container_of(se_cmd, struct ft_cmd, se_cmd);

	return fc_seq_exch(cmd->seq)->rxid;
}

int ft_get_cmd_state(struct se_cmd *se_cmd)
{
	return 0;
}

/*
 * FC sequence response handler for follow-on sequences (data) and aborts.
 */
static void ft_recv_seq(struct fc_seq *sp, struct fc_frame *fp, void *arg)
{
	struct ft_cmd *cmd = arg;
	struct fc_frame_header *fh;

	if (IS_ERR(fp)) {
		/* XXX need to find cmd if queued */
		cmd->seq = NULL;
		transport_generic_free_cmd(&cmd->se_cmd, 0);
		return;
	}

	fh = fc_frame_header_get(fp);

	switch (fh->fh_r_ctl) {
	case FC_RCTL_DD_SOL_DATA:	/* write data */
		ft_recv_write_data(cmd, fp);
		break;
	case FC_RCTL_DD_UNSOL_CTL:	/* command */
	case FC_RCTL_DD_SOL_CTL:	/* transfer ready */
	case FC_RCTL_DD_DATA_DESC:	/* transfer ready */
	default:
		pr_debug("%s: unhandled frame r_ctl %x\n",
		       __func__, fh->fh_r_ctl);
		ft_invl_hw_context(cmd);
		fc_frame_free(fp);
		transport_generic_free_cmd(&cmd->se_cmd, 0);
		break;
	}
}

/*
 * Send a FCP response including SCSI status and optional FCP rsp_code.
 * status is SAM_STAT_GOOD (zero) iff code is valid.
 * This is used in error cases, such as allocation failures.
 */
static void ft_send_resp_status(struct fc_lport *lport,
				const struct fc_frame *rx_fp,
				u32 status, enum fcp_resp_rsp_codes code)
{
	struct fc_frame *fp;
	struct fc_seq *sp;
	const struct fc_frame_header *fh;
	size_t len;
	struct fcp_resp_with_ext *fcp;
	struct fcp_resp_rsp_info *info;

	fh = fc_frame_header_get(rx_fp);
	pr_debug("FCP error response: did %x oxid %x status %x code %x\n",
		  ntoh24(fh->fh_s_id), ntohs(fh->fh_ox_id), status, code);
	len = sizeof(*fcp);
	if (status == SAM_STAT_GOOD)
		len += sizeof(*info);
	fp = fc_frame_alloc(lport, len);
	if (!fp)
		return;
	fcp = fc_frame_payload_get(fp, len);
	memset(fcp, 0, len);
	fcp->resp.fr_status = status;
	if (status == SAM_STAT_GOOD) {
		fcp->ext.fr_rsp_len = htonl(sizeof(*info));
		fcp->resp.fr_flags |= FCP_RSP_LEN_VAL;
		info = (struct fcp_resp_rsp_info *)(fcp + 1);
		info->rsp_code = code;
	}

	fc_fill_reply_hdr(fp, rx_fp, FC_RCTL_DD_CMD_STATUS, 0);
	sp = fr_seq(fp);
	if (sp) {
		lport->tt.seq_send(lport, sp, fp);
		lport->tt.exch_done(sp);
	} else {
		lport->tt.frame_send(lport, fp);
	}
}

/*
 * Send error or task management response.
 */
static void ft_send_resp_code(struct ft_cmd *cmd,
			      enum fcp_resp_rsp_codes code)
{
	ft_send_resp_status(cmd->sess->tport->lport,
			    cmd->req_frame, SAM_STAT_GOOD, code);
}


/*
 * Send error or task management response.
 * Always frees the cmd and associated state.
 */
static void ft_send_resp_code_and_free(struct ft_cmd *cmd,
				      enum fcp_resp_rsp_codes code)
{
	ft_send_resp_code(cmd, code);
	ft_free_cmd(cmd);
}

/*
 * Handle Task Management Request.
 */
static void ft_send_tm(struct ft_cmd *cmd)
{
	struct fcp_cmnd *fcp;
	int rc;
	u8 tm_func;

	fcp = fc_frame_payload_get(cmd->req_frame, sizeof(*fcp));

	switch (fcp->fc_tm_flags) {
	case FCP_TMF_LUN_RESET:
		tm_func = TMR_LUN_RESET;
		break;
	case FCP_TMF_TGT_RESET:
		tm_func = TMR_TARGET_WARM_RESET;
		break;
	case FCP_TMF_CLR_TASK_SET:
		tm_func = TMR_CLEAR_TASK_SET;
		break;
	case FCP_TMF_ABT_TASK_SET:
		tm_func = TMR_ABORT_TASK_SET;
		break;
	case FCP_TMF_CLR_ACA:
		tm_func = TMR_CLEAR_ACA;
		break;
	default:
		/*
		 * FCP4r01 indicates having a combination of
		 * tm_flags set is invalid.
		 */
		pr_debug("invalid FCP tm_flags %x\n", fcp->fc_tm_flags);
		ft_send_resp_code_and_free(cmd, FCP_CMND_FIELDS_INVALID);
		return;
	}

	/* FIXME: Add referenced task tag for ABORT_TASK */
	rc = target_submit_tmr(&cmd->se_cmd, cmd->sess->se_sess,
		&cmd->ft_sense_buffer[0], scsilun_to_int(&fcp->fc_lun),
		cmd, tm_func, GFP_KERNEL, 0, 0);
	if (rc < 0)
		ft_send_resp_code_and_free(cmd, FCP_TMF_FAILED);
}

/*
 * Send status from completed task management request.
 */
int ft_queue_tm_resp(struct se_cmd *se_cmd)
{
	struct ft_cmd *cmd = container_of(se_cmd, struct ft_cmd, se_cmd);
	struct se_tmr_req *tmr = se_cmd->se_tmr_req;
	enum fcp_resp_rsp_codes code;

	switch (tmr->response) {
	case TMR_FUNCTION_COMPLETE:
		code = FCP_TMF_CMPL;
		break;
	case TMR_LUN_DOES_NOT_EXIST:
		code = FCP_TMF_INVALID_LUN;
		break;
	case TMR_FUNCTION_REJECTED:
		code = FCP_TMF_REJECTED;
		break;
	case TMR_TASK_DOES_NOT_EXIST:
	case TMR_TASK_STILL_ALLEGIANT:
	case TMR_TASK_FAILOVER_NOT_SUPPORTED:
	case TMR_TASK_MGMT_FUNCTION_NOT_SUPPORTED:
	case TMR_FUNCTION_AUTHORIZATION_FAILED:
	default:
		code = FCP_TMF_FAILED;
		break;
	}
	pr_debug("tmr fn %d resp %d fcp code %d\n",
		  tmr->function, tmr->response, code);
	ft_send_resp_code(cmd, code);
	return 0;
}

static void ft_send_work(struct work_struct *work);

/*
 * Handle incoming FCP command.
 */
static void ft_recv_cmd(struct ft_sess *sess, struct fc_frame *fp)
{
	struct ft_cmd *cmd;
	struct fc_lport *lport = sess->tport->lport;

	cmd = kzalloc(sizeof(*cmd), GFP_ATOMIC);
	if (!cmd)
		goto busy;
	cmd->sess = sess;
	cmd->seq = lport->tt.seq_assign(lport, fp);
	if (!cmd->seq) {
		kfree(cmd);
		goto busy;
	}
	cmd->req_frame = fp;		/* hold frame during cmd */

	INIT_WORK(&cmd->work, ft_send_work);
	queue_work(sess->tport->tpg->workqueue, &cmd->work);
	return;

busy:
	pr_debug("cmd or seq allocation failure - sending BUSY\n");
	ft_send_resp_status(lport, fp, SAM_STAT_BUSY, 0);
	fc_frame_free(fp);
	ft_sess_put(sess);		/* undo get from lookup */
}


/*
 * Handle incoming FCP frame.
 * Caller has verified that the frame is type FCP.
 */
void ft_recv_req(struct ft_sess *sess, struct fc_frame *fp)
{
	struct fc_frame_header *fh = fc_frame_header_get(fp);

	switch (fh->fh_r_ctl) {
	case FC_RCTL_DD_UNSOL_CMD:	/* command */
		ft_recv_cmd(sess, fp);
		break;
	case FC_RCTL_DD_SOL_DATA:	/* write data */
	case FC_RCTL_DD_UNSOL_CTL:
	case FC_RCTL_DD_SOL_CTL:
	case FC_RCTL_DD_DATA_DESC:	/* transfer ready */
	case FC_RCTL_ELS4_REQ:		/* SRR, perhaps */
	default:
		pr_debug("%s: unhandled frame r_ctl %x\n",
		       __func__, fh->fh_r_ctl);
		fc_frame_free(fp);
		ft_sess_put(sess);	/* undo get from lookup */
		break;
	}
}

/*
 * Send new command to target.
 */
static void ft_send_work(struct work_struct *work)
{
	struct ft_cmd *cmd = container_of(work, struct ft_cmd, work);
	struct fc_frame_header *fh = fc_frame_header_get(cmd->req_frame);
	struct fcp_cmnd *fcp;
	int data_dir = 0;
	int task_attr;

	fcp = fc_frame_payload_get(cmd->req_frame, sizeof(*fcp));
	if (!fcp)
		goto err;

	if (fcp->fc_flags & FCP_CFL_LEN_MASK)
		goto err;		/* not handling longer CDBs yet */

	/*
	 * Check for FCP task management flags
	 */
	if (fcp->fc_tm_flags) {
		ft_send_tm(cmd);
		return;
	}

	switch (fcp->fc_flags & (FCP_CFL_RDDATA | FCP_CFL_WRDATA)) {
	case 0:
		data_dir = DMA_NONE;
		break;
	case FCP_CFL_RDDATA:
		data_dir = DMA_FROM_DEVICE;
		break;
	case FCP_CFL_WRDATA:
		data_dir = DMA_TO_DEVICE;
		break;
	case FCP_CFL_WRDATA | FCP_CFL_RDDATA:
		goto err;	/* TBD not supported by tcm_fc yet */
	}
	/*
	 * Locate the SAM Task Attr from fc_pri_ta
	 */
	switch (fcp->fc_pri_ta & FCP_PTA_MASK) {
	case FCP_PTA_HEADQ:
		task_attr = MSG_HEAD_TAG;
		break;
	case FCP_PTA_ORDERED:
		task_attr = MSG_ORDERED_TAG;
		break;
	case FCP_PTA_ACA:
		task_attr = MSG_ACA_TAG;
		break;
	case FCP_PTA_SIMPLE: /* Fallthrough */
	default:
		task_attr = MSG_SIMPLE_TAG;
	}

	fc_seq_exch(cmd->seq)->lp->tt.seq_set_resp(cmd->seq, ft_recv_seq, cmd);
	/*
	 * Use a single se_cmd->cmd_kref as we expect to release se_cmd
	 * directly from ft_check_stop_free callback in response path.
	 */
<<<<<<< HEAD
	target_submit_cmd(&cmd->se_cmd, cmd->sess->se_sess, cmd->cdb,
				&cmd->ft_sense_buffer[0], cmd->lun, data_len,
				task_attr, data_dir, 0);
=======
	target_submit_cmd(&cmd->se_cmd, cmd->sess->se_sess, fcp->fc_cdb,
			&cmd->ft_sense_buffer[0], scsilun_to_int(&fcp->fc_lun),
			ntohl(fcp->fc_dl), task_attr, data_dir, 0);
>>>>>>> e9676695
	pr_debug("r_ctl %x alloc target_submit_cmd\n", fh->fh_r_ctl);
	return;

err:
	ft_send_resp_code_and_free(cmd, FCP_CMND_FIELDS_INVALID);
}<|MERGE_RESOLUTION|>--- conflicted
+++ resolved
@@ -545,15 +545,9 @@
 	 * Use a single se_cmd->cmd_kref as we expect to release se_cmd
 	 * directly from ft_check_stop_free callback in response path.
 	 */
-<<<<<<< HEAD
-	target_submit_cmd(&cmd->se_cmd, cmd->sess->se_sess, cmd->cdb,
-				&cmd->ft_sense_buffer[0], cmd->lun, data_len,
-				task_attr, data_dir, 0);
-=======
 	target_submit_cmd(&cmd->se_cmd, cmd->sess->se_sess, fcp->fc_cdb,
 			&cmd->ft_sense_buffer[0], scsilun_to_int(&fcp->fc_lun),
 			ntohl(fcp->fc_dl), task_attr, data_dir, 0);
->>>>>>> e9676695
 	pr_debug("r_ctl %x alloc target_submit_cmd\n", fh->fh_r_ctl);
 	return;
 
