#
# PINCTRL infrastructure and drivers
#

config PINCTRL
	bool

if PINCTRL

menu "Pin controllers"
	depends on PINCTRL

config PINMUX
	bool "Support pin multiplexing controllers"

config PINCONF
	bool "Support pin configuration controllers"

config GENERIC_PINCONF
	bool
	select PINCONF

config DEBUG_PINCTRL
	bool "Debug PINCTRL calls"
	depends on DEBUG_KERNEL
	help
	  Say Y here to add some extra checks and diagnostics to PINCTRL calls.

config PINCTRL_AT91
	bool "AT91 pinctrl driver"
	depends on OF
	depends on ARCH_AT91
	select PINMUX
	select PINCONF
	help
	  Say Y here to enable the at91 pinctrl driver

config PINCTRL_BCM2835
	bool
	select PINMUX
	select PINCONF

config PINCTRL_IMX
	bool
	select PINMUX
	select PINCONF

config PINCTRL_IMX35
	bool "IMX35 pinctrl driver"
	depends on OF
	depends on SOC_IMX35
	select PINCTRL_IMX
	help
	  Say Y here to enable the imx35 pinctrl driver

config PINCTRL_IMX51
	bool "IMX51 pinctrl driver"
	depends on OF
	depends on SOC_IMX51
	select PINCTRL_IMX
	help
	  Say Y here to enable the imx51 pinctrl driver

config PINCTRL_IMX53
	bool "IMX53 pinctrl driver"
	depends on OF
	depends on SOC_IMX53
	select PINCTRL_IMX
	help
	  Say Y here to enable the imx53 pinctrl driver

config PINCTRL_IMX6Q
	bool "IMX6Q pinctrl driver"
	depends on OF
	depends on SOC_IMX6Q
	select PINCTRL_IMX
	help
	  Say Y here to enable the imx6q pinctrl driver

config PINCTRL_LANTIQ
	bool
	depends on LANTIQ
	select PINMUX
	select PINCONF

config PINCTRL_PXA3xx
	bool
	select PINMUX

config PINCTRL_FALCON
	bool
	depends on SOC_FALCON
	depends on PINCTRL_LANTIQ

config PINCTRL_MMP2
	bool "MMP2 pin controller driver"
	depends on ARCH_MMP
	select PINCTRL_PXA3xx

config PINCTRL_MXS
	bool
	select PINMUX
	select PINCONF

config PINCTRL_IMX23
	bool
	select PINCTRL_MXS

config PINCTRL_IMX28
	bool
	select PINCTRL_MXS

config PINCTRL_NOMADIK
	bool "Nomadik pin controller driver"
	depends on ARCH_U8500 || ARCH_NOMADIK
	select PINMUX
	select PINCONF

config PINCTRL_STN8815
	bool "STN8815 pin controller driver"
	depends on PINCTRL_NOMADIK && ARCH_NOMADIK

config PINCTRL_DB8500
	bool "DB8500 pin controller driver"
	depends on PINCTRL_NOMADIK && ARCH_U8500

config PINCTRL_DB8540
	bool "DB8540 pin controller driver"
	depends on PINCTRL_NOMADIK && ARCH_U8500

config PINCTRL_PXA168
	bool "PXA168 pin controller driver"
	depends on ARCH_MMP
	select PINCTRL_PXA3xx

config PINCTRL_PXA910
	bool "PXA910 pin controller driver"
	depends on ARCH_MMP
	select PINCTRL_PXA3xx

config PINCTRL_SINGLE
	tristate "One-register-per-pin type device tree based pinctrl driver"
	depends on OF
	select PINMUX
	select PINCONF
	help
	  This selects the device tree based generic pinctrl driver.

config PINCTRL_SIRF
	bool "CSR SiRFprimaII/SiRFmarco pin controller driver"
	depends on ARCH_SIRF
	select PINMUX

config PINCTRL_TEGRA
	bool
	select PINMUX
	select PINCONF

config PINCTRL_TEGRA20
	bool
	select PINCTRL_TEGRA

config PINCTRL_TEGRA30
	bool
	select PINCTRL_TEGRA

config PINCTRL_U300
	bool "U300 pin controller driver"
	depends on ARCH_U300
	select PINMUX
	select GENERIC_PINCONF

config PINCTRL_COH901
	bool "ST-Ericsson U300 COH 901 335/571 GPIO"
	depends on GPIOLIB && ARCH_U300 && PINCTRL_U300
	help
	  Say yes here to support GPIO interface on ST-Ericsson U300.
	  The names of the two IP block variants supported are
	  COH 901 335 and COH 901 571/3. They contain 3, 5 or 7
	  ports of 8 GPIO pins each.

config PINCTRL_SAMSUNG
<<<<<<< HEAD
	bool
=======
	bool "Samsung pinctrl driver"
>>>>>>> 5faf7cbb
	depends on OF && GPIOLIB
	select PINMUX
	select PINCONF

config PINCTRL_EXYNOS4
	bool "Pinctrl driver data for Exynos4 SoC"
	depends on OF && GPIOLIB
	select PINCTRL_SAMSUNG

<<<<<<< HEAD
source "drivers/pinctrl/mvebu/Kconfig"
=======
config PINCTRL_EXYNOS5440
	bool "Samsung EXYNOS5440 SoC pinctrl driver"
	select PINMUX
	select PINCONF

config PINCTRL_MVEBU
	bool
	depends on ARCH_MVEBU
	select PINMUX
	select PINCONF

config PINCTRL_DOVE
	bool
	select PINCTRL_MVEBU

config PINCTRL_KIRKWOOD
	bool
	select PINCTRL_MVEBU

config PINCTRL_ARMADA_370
	bool
	select PINCTRL_MVEBU

config PINCTRL_ARMADA_XP
	bool
	select PINCTRL_MVEBU
>>>>>>> 5faf7cbb

source "drivers/pinctrl/spear/Kconfig"

config PINCTRL_XWAY
	bool
	depends on SOC_TYPE_XWAY
	depends on PINCTRL_LANTIQ

endmenu

endif<|MERGE_RESOLUTION|>--- conflicted
+++ resolved
@@ -180,11 +180,7 @@
 	  ports of 8 GPIO pins each.
 
 config PINCTRL_SAMSUNG
-<<<<<<< HEAD
-	bool
-=======
-	bool "Samsung pinctrl driver"
->>>>>>> 5faf7cbb
+	bool
 	depends on OF && GPIOLIB
 	select PINMUX
 	select PINCONF
@@ -194,36 +190,12 @@
 	depends on OF && GPIOLIB
 	select PINCTRL_SAMSUNG
 
-<<<<<<< HEAD
-source "drivers/pinctrl/mvebu/Kconfig"
-=======
 config PINCTRL_EXYNOS5440
 	bool "Samsung EXYNOS5440 SoC pinctrl driver"
 	select PINMUX
 	select PINCONF
 
-config PINCTRL_MVEBU
-	bool
-	depends on ARCH_MVEBU
-	select PINMUX
-	select PINCONF
-
-config PINCTRL_DOVE
-	bool
-	select PINCTRL_MVEBU
-
-config PINCTRL_KIRKWOOD
-	bool
-	select PINCTRL_MVEBU
-
-config PINCTRL_ARMADA_370
-	bool
-	select PINCTRL_MVEBU
-
-config PINCTRL_ARMADA_XP
-	bool
-	select PINCTRL_MVEBU
->>>>>>> 5faf7cbb
+source "drivers/pinctrl/mvebu/Kconfig"
 
 source "drivers/pinctrl/spear/Kconfig"
 
