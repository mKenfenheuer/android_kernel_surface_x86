--- conflicted
+++ resolved
@@ -192,10 +192,6 @@
 	return 0;
 }
 
-<<<<<<< HEAD
-
-=======
->>>>>>> 93cfb3c9
 static const struct i2c_device_id tda9840_id[] = {
 	{ "tda9840", 0 },
 	{ }
